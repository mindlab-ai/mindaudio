--- conflicted
+++ resolved
@@ -24,21 +24,12 @@
 
 The following is the corresponding `mindaudio` versions and supported `mindspore` versions.
 
-<<<<<<< HEAD
 |  mindaudio  |   mindspore   |
 |:-----------:|:-------------:|
 |    main     |    master     |
 |     0.4     |  2.3.0/2.3.1  |
 |     0.3     |    2.2.10     |
 
-
-=======
-| `mindspore`  | `mindaudio` | 
-|--------------|-------------|
-| `master`     | `master`    | 
-| `2.3.0`      | `0.4`       | 
-| `2.2.10`     | `0.3`       | 
->>>>>>> 53a6e85a
 ### data processing
 
 ```python
