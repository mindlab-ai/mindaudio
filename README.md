--- conflicted
+++ resolved
@@ -20,20 +20,6 @@
 
 MindAudio is a toolbox of audio models and algorithms based on [MindSpore](https://www.mindspore.cn/). It provides a series of API for common audio data processing,data enhancement,feature extraction, so that users can preprocess data conveniently. Also provides examples to show how to build audio deep learning models with mindaudio.
 
-<<<<<<< HEAD
-The table below shows the corresponding `mindaudio` versions and supported
-`mindspore` versions.
-
-| `mindspore` | `mindaudio` | `tested hardware`|
-| :--:| :--:| :-- |
-| `master`  | `master`| `ascend 910*`| 
-| `2.3.0`   | `0.4`  |  `ascend 910*`|
-| `2.2.10`  | `0.3` |  `ascend 910*`|
-| `2.0`     | `0.2` | `ascend 910`|
-| `1.8`     | `0.1`  |`ascend 910`|
-
-### data processing
-=======
 The following is the corresponding `mindaudio` versions and supported `mindspore` versions.
 |  mindaudio  |  mindspore  |
 |    :--:    |     :--:    |
@@ -41,7 +27,6 @@
 |    0.4     |    2.3.0    | 
 |    0.3     |    2.2.10   |
 |    0.1.x   |    1.8&1.9   |
->>>>>>> 19eb4cd3
 
 ### data processing
 
@@ -79,7 +64,7 @@
 
 ###
 
-MindAudio provides a series of commonly used audio data processing APIs, which can be easily invoked for data analysis and feature extraction.
+mindaudio provides a series of commonly used audio data processing apis, which can be easily invoked for data analysis and feature extraction.
 
 ```python
 >>> import mindaudio.data.io as io
